---
import { askama } from "../askama";

export interface Props {
  entity: string;
}
---

<div class="flex grow justify-center pt-10">
  <div class="max-w-md flex flex-col items-center">
    {
      askama.if_("let Some(image) = entity.image", () => (
        <div class="w-lg mb-5">
          <a href="https://en.wikipedia.org/wiki/{{ entity.title|urlencode }}">
            <img
              class="h-full w-full rounded-full"
              src={askama.fake(
                "/entity/image/{{ image|urlencode }}",
                "{{image.avatar}}"
              )}
            />
          </a>
        </div>
      ))
    }
    <div class="text-xl mb-2">
      <a href="https://en.wikipedia.org/wiki/{{ entity.title }}"
<<<<<<< HEAD
        >{askama`entity.title $ {{name.fullName}}`}
=======
        >{askama`entity.title $ {{name.findName}}`}
>>>>>>> 0009b79f
      </a>
    </div>
    <div class="text-sm">
      {askama`entity.small_abstract $ {{lorem.lines}}`}
      <span class="italic">
        source: <a
          class="text-blue-600"
          href="https://en.wikipedia.org/wiki/{{ entity.title|urlencode }}"
          >wikipedia</a
        >
      </span>
    </div>
    {
      askama.if_("!entity.info.is_empty()", () => (
        <div class="mt-5 flex w-full flex-col px-4 text-sm">
          <div class="border-spacing-x-4 border-spacing-y-1.5 grid border-separate grid-cols-[auto_1fr] gap-x-4">
            {askama.for_("(key, value) in entity.info", () => (
              <>
                <div class="text-gray-500">{askama`key $ {{word.adjective}}`}</div>
                <div>{askama`value $ {{random.words}}`}</div>
              </>
            ))}
          </div>
        </div>
      ))
    }
    {
      askama.if_("!entity.related_entities.is_empty()", () => (
        <div class="mt-5 flex w-full flex-col text-gray-500">
          <div class="font-light">Related Searches</div>
          <div class="flex">
            {askama.for_("entity in entity.related_entities", () => (
              <div class="flex flex-col items-center p-4">
                {askama.if_("let Some(image) = entity.image", () => (
                  <div class="mb-3 h-20 w-20">
                    <a href="/search?q={{ entity.title|urlencode }}">
                      <img
                        class="h-full w-full rounded-full object-cover"
                        src={askama.fake(
                          "/entity/image/{{ image|urlencode }}",
                          "{{image.avatar}}"
                        )}
                      />
                    </a>
                  </div>
                ))}

                <div class="text-center">
                  <a href="/search?q={{ entity.title|urlencode }}">
<<<<<<< HEAD
                    {askama`entity.title $ {{name.fullName}}`}
=======
                    {askama`entity.title $ {{name.findName}}`}
>>>>>>> 0009b79f
                  </a>
                </div>
              </div>
            ))}
          </div>
        </div>
      ))
    }
  </div>
</div><|MERGE_RESOLUTION|>--- conflicted
+++ resolved
@@ -25,11 +25,7 @@
     }
     <div class="text-xl mb-2">
       <a href="https://en.wikipedia.org/wiki/{{ entity.title }}"
-<<<<<<< HEAD
         >{askama`entity.title $ {{name.fullName}}`}
-=======
-        >{askama`entity.title $ {{name.findName}}`}
->>>>>>> 0009b79f
       </a>
     </div>
     <div class="text-sm">
@@ -45,7 +41,7 @@
     {
       askama.if_("!entity.info.is_empty()", () => (
         <div class="mt-5 flex w-full flex-col px-4 text-sm">
-          <div class="border-spacing-x-4 border-spacing-y-1.5 grid border-separate grid-cols-[auto_1fr] gap-x-4">
+          <div class="grid border-separate border-spacing-x-4 border-spacing-y-1.5 grid-cols-[auto_1fr] gap-x-4">
             {askama.for_("(key, value) in entity.info", () => (
               <>
                 <div class="text-gray-500">{askama`key $ {{word.adjective}}`}</div>
@@ -79,11 +75,7 @@
 
                 <div class="text-center">
                   <a href="/search?q={{ entity.title|urlencode }}">
-<<<<<<< HEAD
                     {askama`entity.title $ {{name.fullName}}`}
-=======
-                    {askama`entity.title $ {{name.findName}}`}
->>>>>>> 0009b79f
                   </a>
                 </div>
               </div>
